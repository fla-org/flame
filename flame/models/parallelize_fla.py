--- conflicted
+++ resolved
@@ -17,19 +17,6 @@
                                                 fully_shard)
 from torch.distributed._composable.replicate import replicate
 from torch.distributed._tensor import Replicate, Shard
-<<<<<<< HEAD
-from torch.distributed.algorithms._checkpoint.checkpoint_wrapper import (
-    checkpoint_wrapper as ptd_checkpoint_wrapper,
-)
-from torch.distributed.tensor.parallel import (
-    ColwiseParallel,
-    PrepareModuleInput,
-    PrepareModuleOutput,
-    RowwiseParallel,
-    SequenceParallel,
-    parallelize_module,
-)
-=======
 from torch.distributed.algorithms._checkpoint.checkpoint_wrapper import \
     checkpoint_wrapper as ptd_checkpoint_wrapper
 from torch.distributed.tensor.parallel import (ColwiseParallel,
@@ -38,7 +25,6 @@
                                                RowwiseParallel,
                                                SequenceParallel,
                                                parallelize_module)
->>>>>>> 5e21f2fc
 
 from fla.modules.fused_linear_cross_entropy import LinearLossParallel
 from fla.modules.mlp import SwiGLULinearParallel
